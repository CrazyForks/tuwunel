--- conflicted
+++ resolved
@@ -1,10 +1,8 @@
 use crate::{client_server, utils, ConduitResult, Database, Error, PduEvent, Result, Ruma};
+use get_profile_information::v1::ProfileField;
 use http::header::{HeaderValue, AUTHORIZATION, HOST};
 use log::{error, info, warn};
-<<<<<<< HEAD
-=======
 use regex::Regex;
->>>>>>> 6da40225
 use rocket::{get, post, put, response::content::Json, State};
 use ruma::{
     api::{
@@ -15,20 +13,13 @@
                 get_server_version::v1 as get_server_version, ServerSigningKeys, VerifyKey,
             },
             event::{get_event, get_missing_events, get_room_state_ids},
-<<<<<<< HEAD
-            query::get_profile_information::{self, v1::ProfileField},
-=======
             query::get_profile_information,
->>>>>>> 6da40225
             transactions::send_transaction_message,
         },
         OutgoingRequest,
     },
     directory::{IncomingFilter, IncomingRoomNetwork},
-<<<<<<< HEAD
-=======
     events::EventType,
->>>>>>> 6da40225
     serde::to_canonical_value,
     signatures::{CanonicalJsonObject, CanonicalJsonValue, PublicKeyMap},
     EventId, RoomId, RoomVersionId, ServerName, ServerSigningKeyId, UserId,
@@ -235,16 +226,10 @@
 /// Returns: actual_destination, host header
 /// Implemented according to the specification at https://matrix.org/docs/spec/server_server/r0.1.4#resolving-server-names
 /// Numbers in comments below refer to bullet points in linked section of specification
-<<<<<<< HEAD
-pub(crate) async fn find_actual_destination(
-    globals: &crate::database::globals::Globals,
-    destination: &ServerName,
-=======
 #[tracing::instrument(skip(globals))]
 async fn find_actual_destination(
     globals: &crate::database::globals::Globals,
     destination: &'_ ServerName,
->>>>>>> 6da40225
 ) -> (String, Option<String>) {
     let mut host = None;
 
@@ -300,16 +285,10 @@
     (actual_destination, host)
 }
 
-<<<<<<< HEAD
-async fn query_srv_record(
-    globals: &crate::database::globals::Globals,
-    hostname: &str,
-=======
 #[tracing::instrument(skip(globals))]
 async fn query_srv_record(
     globals: &crate::database::globals::Globals,
     hostname: &'_ str,
->>>>>>> 6da40225
 ) -> Option<String> {
     if let Ok(Some(host_port)) = globals
         .dns_resolver()
@@ -530,11 +509,7 @@
         return Err(Error::bad_config("Federation is disabled."));
     }
 
-<<<<<<< HEAD
-    // dbg!(&*body);
-=======
     info!("Incoming PDUs: {:?}", &body.pdus);
->>>>>>> 6da40225
 
     for edu in &body.edus {
         match serde_json::from_str::<send_transaction_message::v1::Edu>(edu.json().get()) {
@@ -625,64 +600,6 @@
     // events over federation. For example, the Federation API's /send endpoint would
     // discard the event whereas the Client Server API's /send/{eventType} endpoint
     // would return a M_BAD_JSON error.
-<<<<<<< HEAD
-    let mut resolved_map = BTreeMap::new();
-    'main_pdu_loop: for pdu in &body.pdus {
-        // 1. Is a valid event, otherwise it is dropped.
-        // Ruma/PduEvent/StateEvent satisfies this
-        // We do not add the event_id field to the pdu here because of signature and hashes checks
-        let (event_id, value) = crate::pdu::gen_event_id_canonical_json(pdu);
-
-        // If we have no idea about this room skip the PDU
-        let room_id = match value
-            .get("room_id")
-            .map(|id| match id {
-                CanonicalJsonValue::String(id) => RoomId::try_from(id.as_str()).ok(),
-                _ => None,
-            })
-            .flatten()
-        {
-            Some(id) => id,
-            None => {
-                resolved_map.insert(event_id, Err("Event needs a valid RoomId".to_string()));
-                continue;
-            }
-        };
-
-        // 1. check the server is in the room (optional)
-        if !db.rooms.exists(&room_id)? {
-            resolved_map.insert(event_id, Err("Room is unknown to this server".to_string()));
-            continue;
-        }
-
-        let server_name = &body.body.origin;
-        let mut pub_key_map = BTreeMap::new();
-
-        if let Some(CanonicalJsonValue::String(sender)) = value.get("sender") {
-            let sender =
-                UserId::try_from(sender.as_str()).expect("All PDUs have a valid sender field");
-            let origin = sender.server_name();
-
-            let keys = match fetch_signing_keys(&db, origin).await {
-                Ok(keys) => keys,
-                Err(_) => {
-                    resolved_map.insert(
-                        event_id,
-                        Err("Could not find signing keys for this server".to_string()),
-                    );
-                    continue;
-                }
-            };
-
-            pub_key_map.insert(
-                origin.to_string(),
-                keys.into_iter()
-                    .map(|(k, v)| (k.to_string(), v.key))
-                    .collect(),
-            );
-        } else {
-            resolved_map.insert(event_id, Err("No field `signatures` in JSON".to_string()));
-=======
     'main_pdu_loop: for (event_id, _room_id, value) in pdus_to_resolve {
         info!("Working on incoming pdu: {:?}", value);
         let server_name = &body.body.origin;
@@ -1401,7 +1318,6 @@
     let mut fork_states = BTreeSet::new();
     for id in current_leaves {
         if id == &pdu.event_id {
->>>>>>> 6da40225
             continue;
         }
         match db.rooms.get_pdu_id(id)? {
@@ -1419,584 +1335,6 @@
                     includes_current_state = true;
                 }
 
-<<<<<<< HEAD
-        // TODO: make this persist but not a DB Tree...
-        // This is all the auth_events that have been recursively fetched so they don't have to be
-        // deserialized over and over again. This could potentially also be some sort of trie (suffix tree)
-        // like structure so that once an auth event is known it would know (using indexes maybe) all of
-        // the auth events that it references.
-        let mut auth_cache = EventMap::new();
-
-        // 2. check content hash, redact if doesn't match
-        // 3. fetch any missing auth events doing all checks listed here starting at 1. These are not timeline events
-        // 4. reject "due to auth events" if can't get all the auth events or some of the auth events are also rejected "due to auth events"
-        // 5. reject "due to auth events" if the event doesn't pass auth based on the auth events
-        // 7. if not timeline event: stop
-        // TODO; 8. fetch any missing prev events doing all checks listed here starting at 1. These are timeline events
-        // the events found in step 8 can be authed/resolved and appended to the DB
-        let (pdu, previous): (Arc<PduEvent>, Vec<Arc<PduEvent>>) = match validate_event(
-            &db,
-            value,
-            event_id.clone(),
-            &pub_key_map,
-            server_name,
-            // All the auth events gathered will be here
-            &mut auth_cache,
-        )
-        .await
-        {
-            Ok(pdu) => pdu,
-            Err(e) => {
-                resolved_map.insert(event_id, Err(e));
-                continue;
-            }
-        };
-
-        let single_prev = if previous.len() == 1 {
-            previous.first().cloned()
-        } else {
-            None
-        };
-
-        let count = db.globals.next_count()?;
-        let mut pdu_id = pdu.room_id.as_bytes().to_vec();
-        pdu_id.push(0xff);
-        pdu_id.extend_from_slice(&count.to_be_bytes());
-        // 6. persist the event as an outlier.
-        db.rooms.append_pdu_outlier(&pdu_id, &pdu)?;
-
-        // Step 9. fetch missing state by calling /state_ids at backwards extremities doing all
-        // the checks in this list starting at 1. These are not timeline events.
-        //
-        // Step 10. check the auth of the event passes based on the calculated state of the event
-        let (mut state_at_event, incoming_auth_events): (
-            StateMap<Arc<PduEvent>>,
-            Vec<Arc<PduEvent>>,
-        ) = match db
-            .sending
-            .send_federation_request(
-                &db.globals,
-                server_name,
-                get_room_state_ids::v1::Request {
-                    room_id: pdu.room_id(),
-                    event_id: pdu.event_id(),
-                },
-            )
-            .await
-        {
-            Ok(res) => {
-                let state = fetch_events(
-                    &db,
-                    server_name,
-                    &pub_key_map,
-                    &res.pdu_ids,
-                    &mut auth_cache,
-                )
-                .await?;
-                // Sanity check: there are no conflicting events in the state we received
-                let mut seen = BTreeSet::new();
-                for ev in &state {
-                    // If the key is already present
-                    if !seen.insert((&ev.kind, &ev.state_key)) {
-                        todo!("Server sent us an invalid state")
-                    }
-                }
-
-                let state = state
-                    .into_iter()
-                    .map(|pdu| ((pdu.kind.clone(), pdu.state_key.clone()), pdu))
-                    .collect();
-
-                (
-                    state,
-                    fetch_events(
-                        &db,
-                        server_name,
-                        &pub_key_map,
-                        &res.auth_chain_ids,
-                        &mut auth_cache,
-                    )
-                    .await?,
-                )
-            }
-            Err(_) => {
-                resolved_map.insert(
-                    pdu.event_id().clone(),
-                    Err("Fetching state for event failed".into()),
-                );
-                continue;
-            }
-        };
-
-        // 10. This is the actual auth check for state at the event
-        if !state_res::event_auth::auth_check(
-            &RoomVersionId::Version6,
-            &pdu,
-            single_prev.clone(),
-            &state_at_event,
-            None, // TODO: third party invite
-        )
-        .map_err(|_e| Error::Conflict("Auth check failed"))?
-        {
-            // Event failed auth with state_at
-            resolved_map.insert(
-                event_id,
-                Err("Event has failed auth check with state at the event".into()),
-            );
-            continue;
-        }
-        // End of step 10.
-
-        // 12. check if the event passes auth based on the "current state" of the room, if not "soft fail" it
-        let current_state = db
-            .rooms
-            .room_state_full(pdu.room_id())?
-            .into_iter()
-            .map(|(k, v)| ((k.0, Some(k.1)), Arc::new(v)))
-            .collect();
-
-        if !state_res::event_auth::auth_check(
-            &RoomVersionId::Version6,
-            &pdu,
-            single_prev.clone(),
-            &current_state,
-            None,
-        )
-        .map_err(|_e| Error::Conflict("Auth check failed"))?
-        {
-            // Soft fail, we add the event as an outlier.
-            resolved_map.insert(
-                pdu.event_id().clone(),
-                Err("Event has been soft failed".into()),
-            );
-        };
-
-        // Step 11. Ensure that the state is derived from the previous current state (i.e. we calculated by doing state res
-        // where one of the inputs was a previously trusted set of state, don't just trust a set of state we got from a remote)
-        //
-        // calculate_forward_extremities takes care of adding the current state if not already in the state sets
-        // it also calculates the new pdu leaves for the `roomid_pduleaves` DB Tree.
-        let extremities = match calculate_forward_extremities(&db, &pdu).await {
-            Ok(fork_ids) => fork_ids,
-            Err(_) => {
-                resolved_map.insert(event_id, Err("Failed to gather forward extremities".into()));
-                continue;
-            }
-        };
-
-        // Now that the event has passed all auth it is added into the timeline, we do have to
-        // find the leaves otherwise we would do this sooner
-        append_incoming_pdu(&db, &pdu, &extremities, &state_at_event)?;
-
-        let mut fork_states = match build_forward_extremity_snapshots(
-            &db,
-            pdu.room_id(),
-            server_name,
-            current_state,
-            &extremities,
-            &pub_key_map,
-            &mut auth_cache,
-        )
-        .await
-        {
-            Ok(states) => states,
-            Err(_) => {
-                resolved_map.insert(event_id, Err("Failed to gather forward extremities".into()));
-                continue;
-            }
-        };
-
-        // Make this the state after (since we appended_incoming_pdu this should agree with our servers
-        // current state).
-        state_at_event.insert((pdu.kind(), pdu.state_key()), pdu.clone());
-        // add the incoming events to the mix of state snapshots
-        // Since we are using a BTreeSet (yea this may be overkill) we guarantee unique state sets
-        fork_states.insert(state_at_event.clone());
-
-        let fork_states = fork_states.into_iter().collect::<Vec<_>>();
-
-        let mut update_state = false;
-        // 13. start state-res with all previous forward extremities minus the ones that are in
-        // the prev_events of this event plus the new one created by this event and use
-        // the result as the new room state
-        let state_at_forks = if fork_states.is_empty() {
-            // State is empty
-            Default::default()
-        } else if fork_states.len() == 1 {
-            fork_states[0].clone()
-        } else {
-            // We do need to force an update to this rooms state
-            update_state = true;
-
-            // TODO: remove this is for current debugging Jan, 15 2021
-            let mut number_fetches = 0_u32;
-            let mut auth_events = vec![];
-            for map in &fork_states {
-                let mut state_auth = vec![];
-                for auth_id in map.values().flat_map(|pdu| &pdu.auth_events) {
-                    let event = match auth_cache.get(auth_id) {
-                        Some(aev) => aev.clone(),
-                        // We should know about every event at this point but just incase...
-                        None => match fetch_events(
-                            &db,
-                            server_name,
-                            &pub_key_map,
-                            &[auth_id.clone()],
-                            &mut auth_cache,
-                        )
-                        .await
-                        .map(|mut vec| {
-                            number_fetches += 1;
-                            vec.pop()
-                        }) {
-                            Ok(Some(aev)) => aev,
-                            _ => {
-                                resolved_map
-                                    .insert(event_id.clone(), Err("Failed to fetch event".into()));
-                                continue 'main_pdu_loop;
-                            }
-                        },
-                    };
-                    state_auth.push(event);
-                }
-                auth_events.push(state_auth);
-            }
-            info!("{} event's were not in the auth_cache", number_fetches);
-
-            // Add everything we will need to event_map
-            auth_cache.extend(
-                auth_events
-                    .iter()
-                    .map(|pdus| pdus.iter().map(|pdu| (pdu.event_id().clone(), pdu.clone())))
-                    .flatten(),
-            );
-            auth_cache.extend(
-                incoming_auth_events
-                    .into_iter()
-                    .map(|pdu| (pdu.event_id().clone(), pdu)),
-            );
-            auth_cache.extend(
-                state_at_event
-                    .into_iter()
-                    .map(|(_, pdu)| (pdu.event_id().clone(), pdu)),
-            );
-
-            let res = match state_res::StateResolution::resolve(
-                pdu.room_id(),
-                &RoomVersionId::Version6,
-                &fork_states
-                    .into_iter()
-                    .map(|map| {
-                        map.into_iter()
-                            .map(|(k, v)| (k, v.event_id.clone()))
-                            .collect::<StateMap<_>>()
-                    })
-                    .collect::<Vec<_>>(),
-                auth_events
-                    .into_iter()
-                    .map(|pdus| pdus.into_iter().map(|pdu| pdu.event_id().clone()).collect())
-                    .collect(),
-                &mut auth_cache,
-            ) {
-                Ok(res) => res,
-                Err(_) => {
-                    resolved_map.insert(
-                        pdu.event_id().clone(),
-                        Err("State resolution failed, either an event could not be found or deserialization".into()),
-                    );
-                    continue 'main_pdu_loop;
-                }
-            };
-
-            let mut resolved = BTreeMap::new();
-            for (k, id) in res {
-                // We should know of the event but just incase
-                let pdu = match auth_cache.get(&id) {
-                    Some(pdu) => pdu.clone(),
-                    None => {
-                        match fetch_events(&db, server_name, &pub_key_map, &[id], &mut auth_cache)
-                            .await
-                            .map(|mut vec| vec.pop())
-                        {
-                            Ok(Some(aev)) => aev,
-                            _ => {
-                                resolved_map
-                                    .insert(event_id.clone(), Err("Failed to fetch event".into()));
-                                continue 'main_pdu_loop;
-                            }
-                        }
-                    }
-                };
-                resolved.insert(k, pdu);
-            }
-            resolved
-        };
-
-        // Add the event to the DB and update the forward extremities (via roomid_pduleaves).
-        update_resolved_state(
-            &db,
-            pdu.room_id(),
-            if update_state {
-                Some(state_at_forks)
-            } else {
-                None
-            },
-        )?;
-
-        // Event has passed all auth/stateres checks
-        resolved_map.insert(pdu.event_id().clone(), Ok(()));
-    }
-
-    Ok(send_transaction_message::v1::Response {
-        pdus: dbg!(resolved_map),
-    }
-    .into())
-}
-
-/// An async function that can recursively calls itself.
-type AsyncRecursiveResult<'a, T> = Pin<Box<dyn Future<Output = StdResult<T, String>> + 'a + Send>>;
-
-/// TODO: don't add as outlier if event is fetched as a result of gathering auth_events
-/// Validate any event that is given to us by another server.
-///
-/// 1. Is a valid event, otherwise it is dropped (PduEvent deserialization satisfies this).
-/// 2. check content hash, redact if doesn't match
-/// 3. fetch any missing auth events doing all checks listed here starting at 1. These are not timeline events
-/// 4. reject "due to auth events" if can't get all the auth events or some of the auth events are also rejected "due to auth events"
-/// 5. reject "due to auth events" if the event doesn't pass auth based on the auth events
-/// 7. if not timeline event: stop
-/// 8. fetch any missing prev events doing all checks listed here starting at 1. These are timeline events
-fn validate_event<'a>(
-    db: &'a Database,
-    value: CanonicalJsonObject,
-    event_id: EventId,
-    pub_key_map: &'a PublicKeyMap,
-    origin: &'a ServerName,
-    auth_cache: &'a mut EventMap<Arc<PduEvent>>,
-) -> AsyncRecursiveResult<'a, (Arc<PduEvent>, Vec<Arc<PduEvent>>)> {
-    Box::pin(async move {
-        let mut val =
-            match ruma::signatures::verify_event(pub_key_map, &value, &RoomVersionId::Version6) {
-                Ok(ver) => {
-                    if let ruma::signatures::Verified::Signatures = ver {
-                        match ruma::signatures::redact(&value, &RoomVersionId::Version6) {
-                            Ok(obj) => obj,
-                            Err(_) => return Err("Redaction failed".to_string()),
-                        }
-                    } else {
-                        value
-                    }
-                }
-                Err(_e) => {
-                    return Err("Signature verification failed".to_string());
-                }
-            };
-
-        // Now that we have checked the signature and hashes we can add the eventID and convert
-        // to our PduEvent type also finally verifying the first step listed above
-        val.insert(
-            "event_id".to_owned(),
-            to_canonical_value(&event_id).expect("EventId is a valid CanonicalJsonValue"),
-        );
-        let pdu = serde_json::from_value::<PduEvent>(
-            serde_json::to_value(val).expect("CanonicalJsonObj is a valid JsonValue"),
-        )
-        .map_err(|_| "Event is not a valid PDU".to_string())?;
-
-        fetch_check_auth_events(db, origin, pub_key_map, &pdu.auth_events, auth_cache)
-            .await
-            .map_err(|_| "Event failed auth chain check".to_string())?;
-
-        let pdu = Arc::new(pdu.clone());
-
-        // 8. fetch any missing prev events doing all checks listed here starting at 1. These are timeline events
-        let previous = fetch_events(&db, origin, &pub_key_map, &pdu.prev_events, auth_cache)
-            .await
-            .map_err(|e| e.to_string())?;
-
-        // Check that the event passes auth based on the auth_events
-        let is_authed = state_res::event_auth::auth_check(
-            &RoomVersionId::Version6,
-            &pdu,
-            if previous.len() == 1 {
-                previous.first().cloned()
-            } else {
-                None
-            },
-            &pdu.auth_events
-                .iter()
-                .map(|id| {
-                    auth_cache
-                        .get(id)
-                        .map(|pdu| ((pdu.kind(), pdu.state_key()), pdu.clone()))
-                        .ok_or_else(|| {
-                            "Auth event not found, event failed recursive auth checks.".to_string()
-                        })
-                })
-                .collect::<StdResult<BTreeMap<_, _>, _>>()?,
-            None, // TODO: third party invite
-        )
-        .map_err(|_e| "Auth check failed".to_string())?;
-
-        if !is_authed {
-            return Err("Event has failed auth check with auth events".to_string());
-        }
-
-        Ok((pdu, previous))
-    })
-}
-
-/// TODO: don't add as outlier if event is fetched as a result of gathering auth_events
-/// The check in `fetch_check_auth_events` is that a complete chain is found for the
-/// events `auth_events`. If the chain is found to have any missing events it fails.
-///
-/// The `auth_cache` is filled instead of returning a `Vec`.
-async fn fetch_check_auth_events(
-    db: &Database,
-    origin: &ServerName,
-    key_map: &PublicKeyMap,
-    event_ids: &[EventId],
-    auth_cache: &mut EventMap<Arc<PduEvent>>,
-) -> Result<()> {
-    let mut stack = event_ids.to_vec();
-
-    // DFS for auth event chain
-    while !stack.is_empty() {
-        let ev_id = stack.pop().unwrap();
-        if auth_cache.contains_key(&ev_id) {
-            continue;
-        }
-
-        // TODO: Batch these async calls so we can wait on multiple at once
-        let ev = fetch_events(db, origin, key_map, &[ev_id.clone()], auth_cache)
-            .await
-            .map(|mut vec| {
-                vec.pop()
-                    .ok_or_else(|| Error::Conflict("Event was not found in fetch_events"))
-            })??;
-
-        stack.extend(ev.auth_events());
-        auth_cache.insert(ev.event_id().clone(), ev);
-    }
-    Ok(())
-}
-
-/// Find the event and auth it. Once the event is validated (steps 1 - 8)
-/// it is appended to the outliers Tree.
-///
-/// 1. Look in the main timeline (pduid_pdu tree)
-/// 2. Look at outlier pdu tree
-/// 3. Ask origin server over federation
-/// 4. TODO: Ask other servers over federation?
-pub(crate) async fn fetch_events(
-    db: &Database,
-    origin: &ServerName,
-    key_map: &PublicKeyMap,
-    events: &[EventId],
-    auth_cache: &mut EventMap<Arc<PduEvent>>,
-) -> Result<Vec<Arc<PduEvent>>> {
-    let mut pdus = vec![];
-    for id in events {
-        let pdu = match db.rooms.get_pdu(&id)? {
-            Some(pdu) => Arc::new(pdu),
-            None => match db.rooms.get_pdu_outlier(&id)? {
-                Some(pdu) => Arc::new(pdu),
-                None => match db
-                    .sending
-                    .send_federation_request(
-                        &db.globals,
-                        origin,
-                        get_event::v1::Request { event_id: &id },
-                    )
-                    .await
-                {
-                    Ok(res) => {
-                        let (event_id, value) = crate::pdu::gen_event_id_canonical_json(&res.pdu);
-                        let (pdu, _) =
-                            validate_event(db, value, event_id, key_map, origin, auth_cache)
-                                .await
-                                .map_err(|_| Error::Conflict("Authentication of event failed"))?;
-
-                        // create the pduid for this event but stick it in the outliers DB
-                        let count = db.globals.next_count()?;
-                        let mut pdu_id = pdu.room_id.as_bytes().to_vec();
-                        pdu_id.push(0xff);
-                        pdu_id.extend_from_slice(&count.to_be_bytes());
-
-                        db.rooms.append_pdu_outlier(&pdu_id, &pdu)?;
-                        pdu
-                    }
-                    Err(_) => return Err(Error::BadServerResponse("Failed to fetch event")),
-                },
-            },
-        };
-        pdus.push(pdu);
-    }
-    Ok(pdus)
-}
-
-/// Search the DB for the signing keys of the given server, if we don't have them
-/// fetch them from the server and save to our DB.
-pub(crate) async fn fetch_signing_keys(
-    db: &Database,
-    origin: &ServerName,
-) -> Result<BTreeMap<ServerSigningKeyId, VerifyKey>> {
-    match db.globals.signing_keys_for(origin)? {
-        keys if !keys.is_empty() => Ok(keys),
-        _ => {
-            let keys = db
-                .sending
-                .send_federation_request(&db.globals, origin, get_server_keys::v2::Request::new())
-                .await
-                .map_err(|_| Error::BadServerResponse("Failed to request server keys"))?;
-            db.globals.add_signing_key(origin, &keys.server_key)?;
-            Ok(keys.server_key.verify_keys)
-        }
-    }
-}
-
-/// Gather all state snapshots needed to resolve the current state of the room.
-///
-/// Step 11. ensure that the state is derived from the previous current state (i.e. we calculated by doing state res
-/// where one of the inputs was a previously trusted set of state, don't just trust a set of state we got from a remote).
-///
-/// The state snapshot of the incoming event __needs__ to be added to the resulting list.
-pub(crate) async fn calculate_forward_extremities(
-    db: &Database,
-    pdu: &PduEvent,
-) -> Result<Vec<EventId>> {
-    let mut current_leaves = db.rooms.get_pdu_leaves(pdu.room_id())?;
-
-    let mut is_incoming_leaf = true;
-    // Make sure the incoming event is not already a forward extremity
-    // FIXME: I think this could happen if different servers send us the same event??
-    if current_leaves.contains(pdu.event_id()) {
-        is_incoming_leaf = false;
-        // Not sure what to do here
-    }
-
-    // If the incoming event is already referenced by an existing event
-    // then do nothing - it's not a candidate to be a new extremity if
-    // it has been referenced.
-    //
-    // We first check if know of the event and then don't include it as a forward
-    // extremity if it is a timeline event
-    if db.rooms.get_pdu_id(pdu.event_id())?.is_some() {
-        is_incoming_leaf = db.rooms.get_pdu_outlier(pdu.event_id())?.is_some();
-    }
-
-    // TODO:
-    // [dendrite] Checks if any other leaves have been referenced and removes them
-    // but as long as we update the pdu leaves here and for events on our server this
-    // should not be possible.
-
-    // Remove any forward extremities that are referenced by this incoming events prev_events
-    for incoming_leaf in &pdu.prev_events {
-        if current_leaves.contains(incoming_leaf) {
-            if let Some(pos) = current_leaves.iter().position(|x| *x == *incoming_leaf) {
-                current_leaves.remove(pos);
-            }
-=======
                 let mut state_before = db
                     .rooms
                     .state_full(pdu.room_id(), &state_hash)?
@@ -2049,200 +1387,8 @@
                 ),
                 long_id,
             );
->>>>>>> 6da40225
         }
-    }
-
-    // Add the incoming event only if it is a leaf, we do this after fetching all the
-    // state since we know we have already fetched the state of the incoming event so lets
-    // not do it again!
-    if is_incoming_leaf {
-        current_leaves.push(pdu.event_id().clone());
-    }
-
-    Ok(current_leaves)
-}
-
-/// This should always be called after the incoming event has been appended to the DB.
-///
-/// This guarentees that the incoming event will be in the state sets (at least our servers
-/// and the sending server).
-pub(crate) async fn build_forward_extremity_snapshots(
-    db: &Database,
-    room_id: &RoomId,
-    origin: &ServerName,
-    current_state: StateMap<Arc<PduEvent>>,
-    current_leaves: &[EventId],
-    pub_key_map: &PublicKeyMap,
-    auth_cache: &mut EventMap<Arc<PduEvent>>,
-) -> Result<BTreeSet<StateMap<Arc<PduEvent>>>> {
-    let current_hash = db.rooms.current_state_hash(room_id)?;
-
-    let mut includes_current_state = false;
-    let mut fork_states = BTreeSet::new();
-    for id in current_leaves {
-        if let Some(id) = db.rooms.get_pdu_id(id)? {
-            let state_hash = db
-                .rooms
-                .pdu_state_hash(&id)?
-                .expect("found pdu with no statehash");
-
-            if current_hash.as_ref() == Some(&state_hash) {
-                includes_current_state = true;
-            }
-
-            let mut state_before = db
-                .rooms
-                .state_full(room_id, &state_hash)?
-                .into_iter()
-                .map(|(k, v)| ((k.0, Some(k.1)), Arc::new(v)))
-                .collect::<StateMap<_>>();
-
-            // Now it's the state after
-            if let Some(pdu) = db.rooms.get_pdu_from_id(&id)? {
-                let key = (pdu.kind.clone(), pdu.state_key());
-                state_before.insert(key, Arc::new(pdu));
-            }
-
-            fork_states.insert(state_before);
-        } else {
-            let res = db
-                .sending
-                .send_federation_request(
-                    &db.globals,
-                    origin,
-                    get_room_state_ids::v1::Request {
-                        room_id,
-                        event_id: id,
-                    },
-                )
-                .await?;
-
-            // TODO: This only adds events to the auth_cache, there is for sure a better way to
-            // do this...
-            fetch_events(&db, origin, pub_key_map, &res.auth_chain_ids, auth_cache).await?;
-
-            let mut state_before = fetch_events(&db, origin, pub_key_map, &res.pdu_ids, auth_cache)
-                .await?
-                .into_iter()
-                .map(|pdu| ((pdu.kind.clone(), pdu.state_key.clone()), pdu))
-                .collect::<StateMap<_>>();
-
-            if let Some(pdu) = fetch_events(db, origin, pub_key_map, &[id.clone()], auth_cache)
-                .await?
-                .pop()
-            {
-                let key = (pdu.kind.clone(), pdu.state_key());
-                state_before.insert(key, pdu);
-            }
-
-            // Now it's the state after
-            fork_states.insert(state_before);
-        }
-    }
-
-    // This guarantees that our current room state is included
-    if !includes_current_state && current_hash.is_some() {
-        fork_states.insert(current_state);
-    }
-
-    Ok(fork_states)
-}
-
-pub(crate) fn update_resolved_state(
-    db: &Database,
-    room_id: &RoomId,
-    state: Option<StateMap<Arc<PduEvent>>>,
-) -> Result<()> {
-    // Update the state of the room if needed
-    // We can tell if we need to do this based on wether state resolution took place or not
-    if let Some(state) = state {
-        let mut new_state = HashMap::new();
-        for ((ev_type, state_k), pdu) in state {
-            match db.rooms.get_pdu_id(pdu.event_id())? {
-                Some(pduid) => {
-                    new_state.insert(
-                        (
-                            ev_type,
-                            state_k.ok_or_else(|| {
-                                Error::Conflict("State contained non state event")
-                            })?,
-                        ),
-                        pduid.to_vec(),
-                    );
-                }
-                None => {
-                    error!("We didn't append an event as an outlier\n{:?}", pdu);
-                }
-            }
-        }
-
-        db.rooms.force_state(room_id, new_state, &db.globals)?;
-    }
-
-    Ok(())
-}
-
-/// Append the incoming event setting the state snapshot to the state from the
-/// server that sent the event.
-pub(crate) fn append_incoming_pdu(
-    db: &Database,
-    pdu: &PduEvent,
-    new_room_leaves: &[EventId],
-    state: &StateMap<Arc<PduEvent>>,
-) -> Result<()> {
-    // Update the state of the room if needed
-    // We can tell if we need to do this based on wether state resolution took place or not
-    let mut new_state = HashMap::new();
-    for ((ev_type, state_k), pdu) in state {
-        match db.rooms.get_pdu_id(pdu.event_id())? {
-            Some(pduid) => {
-                new_state.insert(
-                    (
-                        ev_type.clone(),
-                        state_k
-                            .clone()
-                            .ok_or_else(|| Error::Conflict("State contained non state event"))?,
-                    ),
-                    pduid.to_vec(),
-                );
-            }
-            None => {
-                error!("We didn't append an event as an outlier\n{:?}", pdu);
-            }
-        }
-    }
-
-    db.rooms
-        .force_state(pdu.room_id(), new_state, &db.globals)?;
-
-    let count = db.globals.next_count()?;
-    let mut pdu_id = pdu.room_id.as_bytes().to_vec();
-    pdu_id.push(0xff);
-    pdu_id.extend_from_slice(&count.to_be_bytes());
-
-    // We append to state before appending the pdu, so we don't have a moment in time with the
-    // pdu without it's state. This is okay because append_pdu can't fail.
-    let state_hash = db.rooms.append_to_state(&pdu_id, &pdu, &db.globals)?;
-
-    db.rooms.append_pdu(
-        pdu,
-        utils::to_canonical_object(pdu).expect("Pdu is valid canonical object"),
-        count,
-        pdu_id.clone().into(),
-        &new_room_leaves,
-        &db,
-    )?;
-
-    db.rooms.set_room_state(pdu.room_id(), &state_hash)?;
-
-<<<<<<< HEAD
-    for appservice in db.appservice.iter_all().filter_map(|r| r.ok()) {
-        db.sending.send_pdu_appservice(&appservice.0, &pdu_id)?;
-    }
-
-    Ok(())
-=======
+
         db.rooms.force_state(room_id, new_state, &db.globals)?;
     }
 
@@ -2362,7 +1508,6 @@
     }
 
     Ok(())
->>>>>>> 6da40225
 }
 
 #[cfg_attr(
